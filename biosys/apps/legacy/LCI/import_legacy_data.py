"""
Usage with django-extensions runscript command: ./manage.py runscript legacy.LCI.import_legacy_data
"""

from __future__ import unicode_literals, print_function

import logging
import re

from openpyxl import load_workbook

from django.db.models.query import Q

from main.models import *
from main.utils import get_field
from upload.utils_openpyxl import TableData, is_blank_value
from upload.validation import to_integer_raise, to_float_raise, to_model_choice, \
    to_lookup_raise, to_string, to_date_raise, to_species_observation_raise, to_boolean_raise
from vegetation.models import *
from animals.models import *

logger = logging.getLogger('import_lci')

DATA_FILE = 'LCI_NC_MonSiteData_15Jan2016.xlsx'
# some global variables
current_ws = None
row_count = None


def build_model_arguments(row_data, mapping):
    """
    mapping = {
        'Project': {
            'field': 'project',
            'map': lambda x: str(x),
            'primary': True, if True the field is used a a lookup field when updating a record instead of creating a new
             one
        },
        'Parent Site': {
            'field': 'parent_site',
            'map': None
        },
    :param row_data:
    :param mapping:
    :return:
    """
    kwargs = {}
    defaults = {}
    errors = []
    for col_name, map_desc in mapping.iteritems():
        col_value = row_data.get(col_name, None)
        field = map_desc.get('field', None)
        if field:
            try:
                map_func = map_desc.get('map', None)
                field_value = map_func(col_value, row_data) if callable(map_func) else col_value
                if map_desc.get('primary', False):
                    kwargs[field] = field_value
                else:
                    defaults[field] = field_value
            except Exception as e:
                msg = "Col: '{}' Value '{}': {}".format(col_name, col_value, e)
                # logger.warning(msg)
                errors.append(msg)
    return kwargs, defaults, errors


def update_or_create_model(model, row_data, mapping):
    kwargs, defaults, errors = build_model_arguments(row_data, mapping)
    if not errors:
        obj, created = model.objects.update_or_create(defaults=defaults, **kwargs)
        return obj, created, errors
    else:
        raise Exception(*errors)


def create_model(model, row_data, mapping):
    kwargs, defaults, errors = build_model_arguments(row_data, mapping)
    if not errors:
        created = True
        obj = model.objects.create(**defaults)
        return obj, created, errors
    else:
        raise Exception(*errors)


def update_or_create_project(row_data):
    model = Project
    mapping = {
        'Project': {
            'field': 'title',
            'primary': True,
        },
        'Datum': {
            'field': 'datum',
            'map': lambda x, r: to_model_choice(DATUM_CHOICES, x) if x else None
        }
    }
    return update_or_create_model(model, row_data, mapping)


def only_digit(x):
    return re.sub('[^0-9\.]', '', str(x))


def update_or_create_site(project, row_data):
    model = Site
    mapping = {
        'Project': {
            'field': 'project',
            'map': lambda x, r: project,
        },
        'Parent Site': {
            'field': 'parent_site',
            'map': lambda x, r: model.objects.get_or_create(project=project, site_code=x)[0]
        },
        'Site Code': {
            'field': 'site_code',
            'primary': True,
            'map': None
        },
        'Site Name': {
            'field': 'site_name',
            'map': None
        },
        'Date established': {
            'field': 'date_established'
        },
        'Datum': {
            'field': 'datum',
            'map': lambda x, r: to_model_choice(DATUM_CHOICES, x) if x else None
        },
        'Latitude': {
            'field': 'latitude',
            'map': lambda v, r: to_float_raise(only_digit(v)),
        },
        'Longitude': {
            'field': 'longitude',
            'map': lambda v, r: to_float_raise(only_digit(v))
        },
        'Accuracy': {
            'field': 'accuracy',
            # turn '50m' into 50.0
            'map': lambda v, r: to_float_raise(only_digit(v))
        },
        'Collector': {
            'field': 'established_by',
            'map': lambda v, r: to_string(v)
        },
        'Bearing (degree)': {
            'field': 'bearing',
            'map': lambda v, r: to_float_raise(v)
        },
        'Width': {
            'field': 'width',
            'map': lambda v, r: only_digit(v)
        },
        'Hight': {
            'field': 'height',
            'map': lambda v, r: only_digit(v)
        },
        'Aspect': {
            'field': 'aspect',
            'map': lambda x, r: to_model_choice(Site.ASPECT_CHOICES, x) if x else None
        },
        'Slope (degree)': {
            'field': 'slope',
            'map': lambda x, r: to_integer_raise(only_digit(x), None)
        },
        'Altitude': {
            'field': 'altitude',
            'map': lambda x, r: to_float_raise(only_digit(x), None)
        },
        'Location': {
            'field': 'location',
            'map': lambda x, r: to_lookup_raise(get_field(Site, 'location'), x)
        },
        'Geology Group': {
            'field': 'geology_group',
            'map': lambda x, r: to_lookup_raise(get_field(Site, 'geology_group'), x)
        },
        'Vegetation Group': {
            'field': 'vegetation_group',
            'map': lambda x, r: to_lookup_raise(get_field(Site, 'vegetation_group'), x)
        },
        'Tenure': {
            'field': 'tenure',
            'map': lambda v, r: to_string(v)
        },
        'Underlaying geology ': {
            'field': 'underlaying_geology',
            'map': lambda x, r: to_lookup_raise(get_field(Site, 'underlaying_geology'), x)
        },
        'Distance to closest water (m)': {
            'field': 'closest_water_distance',
            'map': lambda x, r: to_integer_raise(only_digit(x), None)
        },
        'Type of closest water': {
            'field': 'closest_water_type',
            'map': lambda x, r: to_lookup_raise(get_field(Site, 'closest_water_type'), x)
        },
        'Landform pattern (300m radius)': {
            'field': 'landform_pattern',
            'map': lambda x, r: to_lookup_raise(get_field(Site, 'landform_pattern'), x)
        },
        'Landform element (20m radius)': {
            'field': 'landform_element',
            'map': lambda x, r: to_lookup_raise(get_field(Site, 'landform_element'), x)
        },
        'Soil surface texture': {
            'field': 'soil_surface_texture',
            'map': lambda x, r: to_lookup_raise(get_field(Site, 'soil_surface_texture'), x)
        },
        'Soil colour': {
            'field': 'soil_colour',
            'map': lambda v, r: to_string(v)
        },
        'Photos taken': {
            'field': 'photos_taken',
            'map': lambda v, r: to_string(v)
        },
        'Historical Information': {
            'field': 'historical_info',
            'map': lambda v, r: to_string(v)
        },
        'Comments': {
            'field': 'comments',
            'map': lambda v, r: to_string(v)
        },
    }
    return update_or_create_model(model, row_data, mapping)


def load_sites(ws):
    global row_count
    table_reader = TableData(ws)
    row_count = 2
    for row in list(table_reader.rows_by_col_header_it()):
        try:
            project, created, errors = update_or_create_project(row)
            if errors:
                logger.warning('{} Row# {}: {}'.format(ws.title, row_count, "\n\t".join(errors)))
            else:
                site, created, errors = update_or_create_site(project, row)
                if errors:
                    logger.warning('{} Row# {}: {}'.format(ws.title, row_count, "\n\t".join(errors)))
        except Exception as e:
            logger.exception('{} Row# {}: {}'.format(ws.title, row_count, e))
        finally:
            row_count += 1


def update_or_create_visit(project, site, row_data):
    model = Visit
    mapping = {
        'Project': {
            'field': 'project',
            'map': lambda x, r: project,
        },
        'Visit Name': {
            'field': 'name',
            'map': lambda v, r: to_string(v),
            'primary': True,
        },
        'Start Date': {
            'field': 'start_date',
            'map': lambda v, r: to_date_raise(v),
        },
        'End Date': {
            'field': 'end_date',
            'map': lambda v, r: to_date_raise(v),
        },
        'Trap Nights': {
            'field': 'trap_nights',
            'map': lambda v, r: to_integer_raise(only_digit(v)),
        },
        'Comments': {
            'field': 'comments',
            'map': lambda v, r: to_string(v)
        },
    }
    visit, created, errors = update_or_create_model(model, row_data, mapping)
    # add the site to this visit
    if not errors:
        visit.sites.add(site)
        visit.save()
    return site, created, errors


def load_visits(ws):
    global row_count
    table_reader = TableData(ws)
    row_count = 2
    for row_data in list(table_reader.rows_by_col_header_it()):
        try:
            project_title = row_data.get('Project', None)
            project = Project.objects.get(title=project_title)
            site_code = row_data.get('Sites', None)
            site = Site.objects.get(site_code=site_code)
            visit, created, errors = update_or_create_visit(project, site, row_data)
            if errors:
                logger.warning('{} Row# {}: {}'.format(ws.title, row_count, "\n\t".join(errors)))
        except Exception as e:
            logger.exception('{} Row# {}: {}'.format(ws.title, row_count, e))
        finally:
            row_count += 1


def update_or_create_site_visit(row_data):
    model = SiteVisit

    mapping = {
        'Visit Name': {
            'field': 'visit',
            'map': lambda v, r: Visit.objects.get(name=v),
            'primary': True,
        },
        'Site Code': {
            'field': 'site',
            'map': lambda v, r: Site.objects.get(site_code=v),
            'primary': True,
        },
    }
    return update_or_create_model(model, row_data, mapping)


def update_or_create_site_characteristic(row_data):
    model = SiteCharacteristic
    mapping = {
        'Visit Name': {
            'field': 'site_visit',
            'map': lambda v, r: update_or_create_site_visit(r)[0],
            'primary': True,
        },
        'Underlaying geology': {
            'field': 'underlaying_geology',
            'map': lambda x, r: to_lookup_raise(get_field(model, 'underlaying_geology'), x)
        },
        'Distance to closest water (m)': {
            'field': 'closest_water_distance',
            'map': lambda x, r: to_integer_raise(only_digit(x), None)
        },
        'Type of closest water': {
            'field': 'closest_water_type',
            'map': lambda x, r: to_lookup_raise(get_field(model, 'closest_water_type'), x)
        },
        'Landform pattern (300m radius)': {
            'field': 'landform_pattern',
            'map': lambda x, r: to_lookup_raise(get_field(model, 'landform_pattern'), x)
        },
        'Landform element (20m radius)': {
            'field': 'landform_element',
            'map': lambda x, r: to_lookup_raise(get_field(model, 'landform_element'), x)
        },
        'Soil surface texture': {
            'field': 'soil_surface_texture',
            'map': lambda x, r: to_lookup_raise(get_field(model, 'soil_surface_texture'), x)
        },
        'Soil colour': {
            'field': 'soil_colour',
            'map': lambda v, r: to_string(v)
        },
        'Comments': {
            'field': 'comments',
            'map': lambda v, r: to_string(v)
        },
    }
    kwargs, defaults, errors = build_model_arguments(row_data, mapping)
    obj, created = model.objects.update_or_create(defaults=defaults, **kwargs)
    return obj, created, errors


def load_site_characteristics(ws):
    global row_count
    table_reader = TableData(ws)
    row_count = 2
    for row_data in list(table_reader.rows_by_col_header_it()):
        try:
            obj, created, errors = update_or_create_site_characteristic(row_data)
            if errors:
                logger.warning('{} Row# {}: {}'.format(ws.title, row_count, "\n\t".join(errors)))
        except Exception as e:
            logger.exception('{} Row# {}: {}'.format(ws.title, row_count, e))
        finally:
            row_count += 1


def update_or_create_vegetation_visit(row_data):
    model = VegetationVisit
    mapping = {
        'Site Code': {
            'field': 'site_visit',
            'map': lambda v, r: update_or_create_site_visit(r)[0],
            'primary': True,
        },
        'Vegetation Collector': {
            'field': 'collector',
            'map': lambda v, r: to_string(v),
        },
        'Visit Date': {
            'field': 'date',
            'map': lambda v, r: to_date_raise(v),
        },
    }
    return update_or_create_model(model, row_data, mapping)


def get_or_create_species_observation(species, site_visit, row_data):
    query = Q(input_name=species)
    if site_visit is not None:
        query &= Q(site_visit=site_visit)
    sp_obs = SpeciesObservation.objects.filter(query).first()
    data = {
        'Species validation status': row_data.get('Species Validation', ''),
        'Species uncertainty': row_data.get('Species Uncertainty', '')
    }
    if sp_obs is None:
        try:
            sp_obs = to_species_observation_raise(species, site_visit=site_visit, row_data=data)
        except Exception as e:
            # probably didn't validate
            logger.warning('{} Row# {}: {}'.format(current_ws, row_count, e))
            data = {
                'Species validation status': 'do not validate',
            }
            sp_obs = to_species_observation_raise(species, site_visit=site_visit, row_data=data)
    return sp_obs


def update_or_create_stratum_species(row_data):
    model = StratumSpecies
    vegetation_visit = update_or_create_vegetation_visit(row_data)[0]
    mapping = {
        'Site Code': {
            'field': 'vegetation_visit',
            'map': lambda v, r: vegetation_visit,
            'primary': True,
        },
        'Significance': {
            'field': 'significance',
            'map': lambda v, r: to_lookup_raise(get_field(model, 'significance'), v),
        },
        'Stratum': {
            'field': 'stratum',
            'map': lambda v, r: to_lookup_raise(get_field(model, 'stratum'), v),
            'primary': True
        },
        'Species': {
            'field': 'species',
            'map': lambda v, r: get_or_create_species_observation(v, vegetation_visit.site_visit, r),
            'primary': True
        },
        'Collector No': {
            'field': 'collector_no',
            'map': lambda v, r: to_string(v),
        },
        'Average Height (m)': {
            'field': 'avg_height',
            'map': lambda v, r: to_float_raise(only_digit(v)),
        },
        'Cover    %': {
            'field': 'cover',
            'map': lambda v, r: to_float_raise(only_digit(v)),
        },
        'Basal Area': {
            'field': 'basal_area',
            'map': lambda v, r: to_float_raise(only_digit(v)),
        },
        'Bitterlich % cover': {
            'field': 'bitterlich_cover',
            'map': lambda v, r: to_float_raise(only_digit(v)),
        },
        'Juvenile <2m': {
            'field': 'juv_lt_2m',
            'map': lambda v, r: to_boolean_raise(v),
        },
        'Juvenile >2m': {
            'field': 'juv_mt_2m',
            'map': lambda v, r: to_boolean_raise(v),
        },
        'Adult': {
            'field': 'adult',
            'map': lambda v, r: to_boolean_raise(v),
        },
        'Mature (at peak of prod.)': {
            'field': 'mature',
            'map': lambda v, r: to_boolean_raise(v),
        },
        'Condition': {
            'field': 'condition',
            'map': lambda v, r: to_lookup_raise(get_field(model, 'condition'), v),
        },
        'flowering': {
            'field': 'flowering',
            'map': lambda v, r: to_boolean_raise(v),
        },
        'fruiting': {
            'field': 'fruiting',
            'map': lambda v, r: to_boolean_raise(v),
        },
        'seeding': {
            'field': 'seeding',
            'map': lambda v, r: to_boolean_raise(v),
        },
        'Comments': {
            'field': 'comments',
            'map': lambda v, r: to_string(v)
        },
    }
    return update_or_create_model(model, row_data, mapping)


def load_stratum_species(ws):
    global row_count
    table_reader = TableData(ws)
    row_count = 2
    for row_data in list(table_reader.rows_by_col_header_it()):
        try:
            # get site visit
            obj, created, errors = update_or_create_stratum_species(row_data)
            if errors:
                logger.error('{} Row# {}: {}'.format(ws.title, row_count, "\n\t".join(errors)))
        except Exception as e:
            logger.error('{} Row# {}: {}'.format(ws.title, row_count, e))
        finally:
            row_count += 1


def update_or_create_ground_cover_summary(vegetation_visit, row_data):
    model = GroundCoverSummary
    mapping = {
        'A': {
            'field': 'vegetation_visit',
            'map': lambda v, r: vegetation_visit,
            'primary': True
        },
        'E': {
            'field': 'perennial_grass',
            'map': lambda v, r: to_float_raise(only_digit(v)),
        },
        'F': {
            'field': 'annual_grass',
            'map': lambda v, r: to_float_raise(only_digit(v)),
        },
        'G': {
            'field': 'herb',
            'map': lambda v, r: to_float_raise(only_digit(v)),
        },
        'H': {
            'field': 'litter',
            'map': lambda v, r: to_float_raise(only_digit(v)),
        },
        'I': {
            'field': 'logs',
            'map': lambda v, r: to_float_raise(only_digit(v)),
        },
        'J': {
            'field': 'rock_gravel',
            'map': lambda v, r: to_float_raise(only_digit(v)),
        },
        'K': {
            'field': 'bare_ground',
            'map': lambda v, r: to_float_raise(only_digit(v)),
        },
        'L': {
            'field': 'termite_mound',
            'map': lambda v, r: to_float_raise(only_digit(v)),
        },
        'N': {
            'field': 'comments',
            'map': lambda v, r: to_string(v),
        },
    }
    return update_or_create_model(model, row_data, mapping)


def update_or_create_transect_observation(vegetation_visit, row_data):
    model = TransectObservation
    mapping = {
        'A': {
            'field': 'vegetation_visit',
            'map': lambda v, r: vegetation_visit,
            'primary': True
        },
        'O': {
            'field': 'perennial_grass',
            'map': lambda v, r: to_float_raise(only_digit(v)),
        },
        'P': {
            'field': 'annual_grass',
            'map': lambda v, r: to_float_raise(only_digit(v)),
        },
        'Q': {
            'field': 'herb',
            'map': lambda v, r: to_float_raise(only_digit(v)),
        },
        'R': {
            'field': 'litter',
            'map': lambda v, r: to_float_raise(only_digit(v)),
        },
        'S': {
            'field': 'logs',
            'map': lambda v, r: to_float_raise(only_digit(v)),
        },
        'T': {
            'field': 'rock_gravel',
            'map': lambda v, r: to_float_raise(only_digit(v)),
        },
        'U': {
            'field': 'bare_ground',
            'map': lambda v, r: to_float_raise(only_digit(v)),
        },
        'V': {
            'field': 'termite_mound',
            'map': lambda v, r: to_float_raise(only_digit(v)),
        },
        'W': {
            'field': 'low_shrub',
            'map': lambda v, r: to_float_raise(only_digit(v)),
        },
        'X': {
            'field': 'shrub',
            'map': lambda v, r: to_float_raise(only_digit(v)),
        },
        'Y': {
            'field': 'tree',
            'map': lambda v, r: to_float_raise(only_digit(v)),
        },
    }
    return update_or_create_model(model, row_data, mapping)


def create_transect_distinct_change(vegetation_visit, data):
    model = TransectDistinctChanges
    mapping = {
        'Vegetation Visit': {
            'field': 'vegetation_visit',
            'map': lambda v, r: vegetation_visit,
        },
        'Point of Change': {
            'field': 'point_of_change',
            'map': lambda v, r: to_float_raise(only_digit(v)),
        },
        'Change From': {
            'field': 'change_from',
            'map': lambda v, r: to_string(v),
        },
        'Change To': {
            'field': 'change_to',
            'map': lambda v, r: to_string(v),
        },
    }
    return create_model(model, data, mapping)


def update_or_create_basal_bitterlich_observation(vegetation_visit, row_data):
    model = BasalBitterlichObservation
    mapping = {
        'A': {
            'field': 'vegetation_visit',
            'map': lambda v, r: vegetation_visit,
            'primary': True
        },
        'AI': {
            'field': 'basal_area',
            'map': lambda v, r: to_integer_raise(only_digit(v)),
        },
        'AJ': {
            'field': 'bitterlich_trees',
            'map': lambda v, r: to_integer_raise(only_digit(v)),
        },
        'AK': {
            'field': 'bitterlich_shrubs',
            'map': lambda v, r: to_integer_raise(only_digit(v)),
        },
    }
    return update_or_create_model(model, row_data, mapping)


def update_or_create_erosion_peg(vegetation_visit, data):
    model = ErosionPeg
    mapping = {
        'vegetation_visit': {
            'field': 'vegetation_visit',
            'map': lambda v, r: vegetation_visit,
            'primary': True
        },
        'peg_ID': {
            'field': 'peg_ID',
            'map': lambda v, r: to_string(v),
            'primary': True
        },
        'transect_x': {
            'field': 'transect_x',
            'map': lambda v, r: to_float_raise(only_digit(v), 0),
        },
        'transect_y': {
            'field': 'transect_y',
            'map': lambda v, r: to_float_raise(only_digit(v), 0),
        },
        'y_direction': {
            'field': 'y_direction',
            'map': lambda v, r: to_model_choice(ErosionPeg.Y_DIRECTION_CHOICES, to_string(v)),
        },
    }
    return update_or_create_model(model, data, mapping)


def update_or_create_peg_observation(vegetation_visit, data):
    model = PegObservation
    mapping = {
        'vegetation_visit': {
            'field': 'vegetation_visit',
            'map': lambda v, r: vegetation_visit,
            'primary': True
        },
        'peg_ID': {
            'field': 'peg_ID',
            'map': lambda v, r: to_string(v),
            'primary': True
        },
        'intact_litter': {
            'field': 'intact_litter',
            'map': lambda v, r: to_float_raise(only_digit(v)),
        },
        'frag_decay': {
            'field': 'frag_decay',
            'map': lambda v, r: to_float_raise(only_digit(v)),
        },
        'crust': {
            'field': 'crust',
            'map': lambda v, r: to_float_raise(only_digit(v)),
        },
        'worm': {
            'field': 'worm',
            'map': lambda v, r: to_float_raise(only_digit(v)),
        },
        'organic': {
            'field': 'organic',
            'map': lambda v, r: to_float_raise(only_digit(v)),
        },
        'erosion': {
            'field': 'erosion',
            'map': lambda v, r: to_float_raise(only_digit(v)),
        },
        'comments': {
            'field': 'comments',
            'map': lambda v, r: to_string(v),
        },
    }
    return update_or_create_model(model, data, mapping)


def load_vegetation(ws):
    global row_count
    table_reader = TableData(ws)
    row_count = 2
    # don't work with the column header her, too many columns with same name
    for row_data in list(table_reader.rows_by_col_letter_it()):
        try:
            # get site visit
            vegetation_visit_data = {
                'Visit Name': row_data.get('A'),
                'Site Code': row_data.get('B'),
                'Vegetation Collector': row_data.get('C'),
                'Visit Date': row_data.get('D'),
            }
            vegetation_visit, created, errors = update_or_create_vegetation_visit(vegetation_visit_data)
            if not errors:
                obj, created, errors = update_or_create_ground_cover_summary(vegetation_visit, row_data)
                if errors:
                    logger.error('{} Row# {}: {}'.format(ws.title, row_count, "\n\t".join(errors)))
                obj, created, errors = update_or_create_transect_observation(vegetation_visit, row_data)
                if errors:
                    logger.error('{} Row# {}: {}'.format(ws.title, row_count, "\n\t".join(errors)))

                # 3 TransectDistinctChanges
                # delete previous
                TransectDistinctChanges.objects.filter(vegetation_visit=vegetation_visit).delete()
                if not is_blank_value(row_data.get('Z')):
                    data = {
                        'Vegetation Visit': vegetation_visit,
                        'Point of Change': row_data.get('Z'),
                        'Change From': row_data.get('AA'),
                        'Change To': row_data.get('AB'),
                    }
                    obj, created, errors = create_transect_distinct_change(vegetation_visit, data)
                    if errors:
                        logger.error('{} Row# {}: {}'.format(ws.title, row_count, "\n\t".join(errors)))

                if not is_blank_value(row_data.get('AC')):
                    data = {
                        'Vegetation Visit': vegetation_visit,
                        'Point of Change': row_data.get('AC'),
                        'Change From': row_data.get('AD'),
                        'Change To': row_data.get('AE'),
                    }
                    obj, created, errors = create_transect_distinct_change(vegetation_visit, data)
                    if errors:
                        logger.error('{} Row# {}: {}'.format(ws.title, row_count, "\n\t".join(errors)))

                if not is_blank_value(row_data.get('AF')):
                    data = {
                        'Vegetation Visit': vegetation_visit,
                        'Point of Change': row_data.get('AF'),
                        'Change From': row_data.get('AG'),
                        'Change To': row_data.get('AH'),
                    }
                    obj, created, errors = create_transect_distinct_change(vegetation_visit, data)
                    if errors:
                        logger.error('{} Row# {}: {}'.format(ws.title, row_count, "\n\t".join(errors)))

                # BasalBitterlichObservation
                obj, created, errors = update_or_create_basal_bitterlich_observation(vegetation_visit, row_data)
                if errors:
                    logger.error('{} Row# {}: {}'.format(ws.title, row_count, "\n\t".join(errors)))

                # ErosionPegs
                if not is_blank_value(row_data.get('AM')):
                    peg_id = row_data.get('AL')
                    if is_blank_value(peg_id):
                        peg_id = 'A'
                    data = {
                        'vegetation_visit': vegetation_visit,
                        'peg_ID': peg_id,
                        'transect_x': row_data.get('AM'),
                        'transect_y': row_data.get('AN'),
                        'y_direction': row_data.get('AO'),
                    }
                    obj, created, errors = update_or_create_erosion_peg(vegetation_visit, data)
                    if errors:
                        logger.error('{} Row# {}: {}'.format(ws.title, row_count, "\n\t".join(errors)))

                if not is_blank_value(row_data.get('AQ')):
                    peg_id = row_data.get('AP')
                    if is_blank_value(peg_id):
                        peg_id = 'B'
                    data = {
                        'vegetation_visit': vegetation_visit,
                        'peg_ID': peg_id,
                        'transect_x': row_data.get('AQ'),
                        'transect_y': row_data.get('AR'),
                        'y_direction': row_data.get('AS'),
                    }
                    obj, created, errors = update_or_create_erosion_peg(vegetation_visit, data)
                    if errors:
                        logger.error('{} Row# {}: {}'.format(ws.title, row_count, "\n\t".join(errors)))

                if not is_blank_value(row_data.get('AU')):
                    peg_id = row_data.get('AT')
                    if is_blank_value(peg_id):
                        peg_id = 'C'
                    data = {
                        'vegetation_visit': vegetation_visit,
                        'peg_ID': peg_id,
                        'transect_x': row_data.get('AU', 0),
                        'transect_y': row_data.get('AV', 0),
                        'y_direction': row_data.get('AW'),
                    }
                    obj, created, errors = update_or_create_erosion_peg(vegetation_visit, data)
                    if errors:
                        logger.error('{} Row# {}: {}'.format(ws.title, row_count, "\n\t".join(errors)))

                # 3 PegObservations
                comments = row_data.get('BS')
                peg_id = row_data.get('AX')
                if not is_blank_value(peg_id):
                    data = {
                        'vegetation_visit': vegetation_visit,
                        'peg_ID': peg_id,
                        'intact_litter': row_data.get('AY'),
                        'frag_decay': row_data.get('AZ'),
                        'crust': row_data.get('BA'),
                        'worm': row_data.get('BB'),
                        'organic': row_data.get('BC'),
                        'erosion': row_data.get('BD'),
                        'comments': comments,
                    }
                    obj, created, errors = update_or_create_peg_observation(vegetation_visit, data)
                    if errors:
                        logger.error('{} Row# {}: {}'.format(ws.title, row_count, "\n\t".join(errors)))

                peg_id = row_data.get('BE')
                if not is_blank_value(peg_id):
                    data = {
                        'vegetation_visit': vegetation_visit,
                        'peg_ID': peg_id,
                        'intact_litter': row_data.get('BF'),
                        'frag_decay': row_data.get('BG'),
                        'crust': row_data.get('BH'),
                        'worm': row_data.get('BI'),
                        'organic': row_data.get('BJ'),
                        'erosion': row_data.get('BK'),
                        'comments': comments,
                    }
                    obj, created, errors = update_or_create_peg_observation(vegetation_visit, data)
                    if errors:
                        logger.error('{} Row# {}: {}'.format(ws.title, row_count, "\n\t".join(errors)))

                peg_id = row_data.get('BL')
                if not is_blank_value(peg_id):
                    data = {
                        'vegetation_visit': vegetation_visit,
                        'peg_ID': peg_id,
                        'intact_litter': row_data.get('BM'),
                        'frag_decay': row_data.get('BN'),
                        'crust': row_data.get('BO'),
                        'worm': row_data.get('BP'),
                        'organic': row_data.get('BQ'),
                        'erosion': row_data.get('BR'),
                        'comments': comments,
                    }
                    obj, created, errors = update_or_create_peg_observation(vegetation_visit, data)
                    if errors:
                        logger.error('{} Row# {}: {}'.format(ws.title, row_count, "\n\t".join(errors)))
            else:
                logger.error('{} Row# {}: {}'.format(ws.title, row_count, "\n\t".join(errors)))

        except Exception as e:
            logger.error('{} Row# {}: {}'.format(ws.title, row_count, e))
        finally:
            row_count += 1


<<<<<<< HEAD
def update_or_create_stratum_summary(row_data):
    model = StratumSpecies
    vegetation_visit = update_or_create_vegetation_visit(row_data)[0]
    mapping = {
        'Site Code': {
            'field': 'vegetation_visit',
            'map': lambda v, r: vegetation_visit,
        },
        'Stratum': {
            'field': 'stratum',
            'map': lambda v, r: to_lookup_raise(get_field(model, 'stratum'), v),
        },
        'Growth Form': {
            'field': 'growth_form',
            'map': lambda v, r: to_string(v),
        },
        'Crown Cover   %': {
            'field': 'crown_cover',
            'map': lambda v, r: to_float_raise(only_digit(v)),
        },
        'Average Height (m)': {
            'field': 'avg_height',
            'map': lambda v, r: to_float_raise(only_digit(v)),
        },
        'Maximum Height    m': {
=======
def load_stratum_summary(ws):
    global row_count
    table_reader = TableData(ws)
    row_count = 2
    # don't work with the column header her, too many columns with same name
    for row_data in list(table_reader.rows_by_col_letter_it()):
        try:
            # get site visit
            vegetation_visit_data = {
                'Visit Name': row_data.get('A'),
                'Site Code': row_data.get('B'),
                'Vegetation Collector': row_data.get('C'),
                'Visit Date': row_data.get('D'),
            }
            vegetation_visit, created, errors = update_or_create_vegetation_visit(vegetation_visit_data)
            if not errors:
                obj, created, errors = update_or_create_stratum_summary(vegetation_visit, row_data)
                if errors:
                    logger.error('{} Row# {}: {}'.format(ws.title, row_count, "\n\t".join(errors)))
            else:
                logger.error('{} Row# {}: {}'.format(ws.title, row_count, "\n\t".join(errors)))
        except Exception as e:
            logger.error('{} Row# {}: {}'.format(ws.title, row_count, e))
        finally:
            row_count += 1


def update_or_create_stratum_summary(vegetation_visit, row_data):
    # expect row_data to be by col_letter
    model = StratumSummary
    mapping = {
        'A': {
            'field': 'vegetation_visit',
            'map': lambda v, r: vegetation_visit,
            'primary': True
        },
        'E': {
            'field': 'stratum',
            'map': lambda v, r: to_lookup_raise(get_field(model, 'stratum'), v),
            'primary': True
        },
        'F': {
            'field': 'growth_form',
            'map': lambda v, r: to_string(v),
        },
        'G': {
            'field': 'crown_cover',
            'map': lambda v, r: to_float_raise(only_digit(v)),
        },
        'H': {
            'field': 'avg_height',
            'map': lambda v, r: to_float_raise(only_digit(v)),
        },
        'I': {
>>>>>>> 1889fe7c
            'field': 'max_height',
            'map': lambda v, r: to_float_raise(only_digit(v)),
        },
    }
    return update_or_create_model(model, row_data, mapping)


<<<<<<< HEAD
def load_stratum_summary(ws):
    global row_count
    table_reader = TableData(ws)
    row_count = 2
    for row_data in list(table_reader.rows_by_col_header()):
        try:
            # get site visit
            obj, created, errors = update_or_create_stratum_summary(row_data)
=======
def load_disturbance_indicators(ws):
    global row_count
    table_reader = TableData(ws)
    row_count = 2
    # don't work with the column header her, too many columns with same name
    for row_data in list(table_reader.rows_by_col_letter_it()):
        try:
            # get site visit
            vegetation_visit_data = {
                'Visit Name': row_data.get('A'),
                'Site Code': row_data.get('B'),
                'Vegetation Collector': row_data.get('C'),
                'Visit Date': row_data.get('D'),
            }
            vegetation_visit, created, errors = update_or_create_vegetation_visit(vegetation_visit_data)
            if not errors:
                obj, created, errors = update_or_create_disturbance_indicator(vegetation_visit, row_data)
                if errors:
                    logger.error('{} Row# {}: {}'.format(ws.title, row_count, "\n\t".join(errors)))
            else:
                logger.error('{} Row# {}: {}'.format(ws.title, row_count, "\n\t".join(errors)))
        except Exception as e:
            logger.error('{} Row# {}: {}'.format(ws.title, row_count, e))
        finally:
            row_count += 1


def update_or_create_disturbance_indicator(vegetation_visit, row_data):
    # expect row_data to be by col_letter
    model = DisturbanceIndicator
    mapping = {
        'A': {
            'field': 'vegetation_visit',
            'map': lambda v, r: vegetation_visit,
            'primary': True
        },
        'E': {
            'field': 'evidence_recent_fire',
            'map': lambda v, r: to_lookup_raise(get_field(model, 'evidence_recent_fire'), v),
            'primary': True
        },
        'F': {
            'field': 'fire_intensity',
            'map': lambda v, r: to_lookup_raise(get_field(model, 'fire_intensity'), v),
        },
        'G': {
            'field': 'recently_burned_percent',
            'map': lambda v, r: to_float_raise(only_digit(v)),
        },
        'H': {
            'field': 'scorch_height',
            'map': lambda v, r: to_float_raise(only_digit(v)),
        },
        'I': {
            'field': 'cattle_sighted',
            'map': lambda v, r: to_lookup_raise(get_field(model, 'cattle_sighted'), v),
        },
        'J': {
            'field': 'grazing_level',
            'map': lambda v, r: to_lookup_raise(get_field(model, 'grazing_level'), v),
        },
        'K': {
            'field': 'tracks_trampling',
            'map': lambda v, r: to_lookup_raise(get_field(model, 'tracks_trampling'), v),
        },
        'L': {
            'field': 'cattle_dung',
            'map': lambda v, r: to_lookup_raise(get_field(model, 'cattle_dung'), v),
        },
        'M': {
            'field': 'signs_damage_percent',
            'map': lambda v, r: to_float_raise(only_digit(v)),
        },
        'N': {
            'field': 'pigs',
            'map': lambda v, r: to_lookup_raise(get_field(model, 'pigs'), v),
        },
        'O': {
            'field': 'cats',
            'map': lambda v, r: to_lookup_raise(get_field(model, 'cats'), v),
        },
        'P': {
            'field': 'horses_donkeys',
            'map': lambda v, r: to_lookup_raise(get_field(model, 'horses_donkeys'), v),
        },
        'Q': {
            'field': 'camels',
            'map': lambda v, r: to_lookup_raise(get_field(model, 'camels'), v),
        },
        'R': {
            'field': 'weed_percent',
            'map': lambda v, r: to_float_raise(only_digit(v)),
        },
        'S': {
            'field': 'comments',
            'map': lambda v, r: to_string(v),
        },
    }
    return update_or_create_model(model, row_data, mapping)


def load_plant_observation(ws):
    global row_count
    table_reader = TableData(ws)
    row_count = 2
    # don't work with the column header her, too many columns with same name
    for row_data in list(table_reader.rows_by_col_letter_it()):
        try:
            # get site visit
            vegetation_visit_data = {
                'Visit Name': row_data.get('A'),
                'Site Code': row_data.get('B'),
                'Vegetation Collector': row_data.get('C'),
                'Visit Date': row_data.get('D'),
            }
            vegetation_visit, created, errors = update_or_create_vegetation_visit(vegetation_visit_data)
            if not errors:
                obj, created, errors = update_or_create_plant_observation(vegetation_visit, row_data)
                if errors:
                    logger.error('{} Row# {}: {}'.format(ws.title, row_count, "\n\t".join(errors)))
            else:
                logger.error('{} Row# {}: {}'.format(ws.title, row_count, "\n\t".join(errors)))
        except Exception as e:
            logger.error('{} Row# {}: {}'.format(ws.title, row_count, e))
        finally:
            row_count += 1


def update_or_create_plant_observation(vegetation_visit, row_data):
    # expect row_data to be by col_letter
    model = PlantObservation
    mapping = {
        'A': {
            'field': 'vegetation_visit',
            'map': lambda v, r: vegetation_visit,
            'primary': True
        },
        'E': {
            'field': 'species',
            'map': lambda v, r: get_or_create_species_observation(v, vegetation_visit.site_visit, r),
            'primary': True
        },
        'F': {
            'field': 'introduced',
            'map': lambda v, r: to_boolean_raise(v),
        },
        'G': {
            'field': 'extent',
            'map': lambda v, r: to_string(v),
        },
        'H': {
            'field': 'density',
            'map': lambda v, r: to_string(v),
        },
        'I': {
            'field': 'invasiveness',
            'map': lambda v, r: to_string(v),
        },
    }
    return update_or_create_model(model, row_data, mapping)


def load_bio_indicator(ws):
    global row_count
    table_reader = TableData(ws)
    row_count = 2
    # don't work with the column header her, too many columns with same name
    for row_data in list(table_reader.rows_by_col_letter_it()):
        try:
            # get site visit
            vegetation_visit_data = {
                'Visit Name': row_data.get('A'),
                'Site Code': row_data.get('B'),
                'Vegetation Collector': row_data.get('C'),
                'Visit Date': row_data.get('D'),
            }
            vegetation_visit, created, errors = update_or_create_vegetation_visit(vegetation_visit_data)
            if not errors:
                obj, created, errors = update_or_create_bio_indicator(vegetation_visit, row_data)
                if errors:
                    logger.error('{} Row# {}: {}'.format(ws.title, row_count, "\n\t".join(errors)))
            else:
                logger.error('{} Row# {}: {}'.format(ws.title, row_count, "\n\t".join(errors)))
        except Exception as e:
            logger.error('{} Row# {}: {}'.format(ws.title, row_count, e))
        finally:
            row_count += 1


def update_or_create_bio_indicator(vegetation_visit, row_data):
    # expect row_data to be by col_letter
    model = BiodiversityIndicator
    mapping = {
        'A': {
            'field': 'vegetation_visit',
            'map': lambda v, r: vegetation_visit,
            'primary': True
        },
        'E': {
            'field': 'fauna_habitat',
            'map': lambda v, r: to_lookup_raise(get_field(model, 'fauna_habitat'), v),
        },
        'F': {
            'field': 'veg_cover',
            'map': lambda v, r: to_lookup_raise(get_field(model, 'veg_cover'), v),
        },
        'G': {
            'field': 'crevices',
            'map': lambda v, r: to_lookup_raise(get_field(model, 'crevices'), v),
        },
        'H': {
            'field': 'tree_hollows',
            'map': lambda v, r: to_lookup_raise(get_field(model, 'tree_hollows'), v),
        },
        'I': {
            'field': 'logs',
            'map': lambda v, r: to_lookup_raise(get_field(model, 'logs'), v),
        },
        'J': {
            'field': 'food_avail',
            'map': lambda v, r: to_lookup_raise(get_field(model, 'food_avail'), v),
        },
        'K': {
            'field': 'fruiting',
            'map': lambda v, r: to_lookup_raise(get_field(model, 'fruiting'), v),
        },
        'L': {
            'field': 'flowering',
            'map': lambda v, r: to_lookup_raise(get_field(model, 'flowering'), v),
        },
        'M': {
            'field': 'seeding',
            'map': lambda v, r: to_lookup_raise(get_field(model, 'seeding'), v),
        },
        'N': {
            'field': 'termites',
            'map': lambda v, r: to_lookup_raise(get_field(model, 'termites'), v),
        },
        'O': {
            'field': 'traces',
            'map': lambda v, r: to_lookup_raise(get_field(model, 'traces'), v),
        },
        'P': {
            'field': 'sightings',
            'map': lambda v, r: to_lookup_raise(get_field(model, 'sightings'), v),
        },
        'Q': {
            'field': 'tracks',
            'map': lambda v, r: to_lookup_raise(get_field(model, 'tracks'), v),
        },
        'R': {
            'field': 'scats',
            'map': lambda v, r: to_lookup_raise(get_field(model, 'scats'), v),
        },
        'S': {
            'field': 'others',
            'map': lambda v, r: to_lookup_raise(get_field(model, 'others'), v),
        },
        'T': {
            'field': 'comments',
            'map': lambda v, r: to_string(v),
        },
    }
    return update_or_create_model(model, row_data, mapping)


def load_trap(ws):
    model = Trap
    global row_count
    table_reader = TableData(ws)
    row_count = 2
    site_visit_pks = []
    for row_data in list(table_reader.rows_by_col_letter_it()):
        try:
            # get site visit
            site_visit_data = {
                'Visit Name': row_data.get('A'),
                'Site Code': row_data.get('B'),
            }
            site_visit, created, errors = update_or_create_site_visit(site_visit_data)
            if not errors:
                # delete all records
                if site_visit.pk not in site_visit_pks:
                    model.objects.filter(site_visit=site_visit).delete()
                    site_visit_pks.append(site_visit.pk)
                obj, created, errors = create_trap(site_visit, row_data)
                if errors:
                    logger.error('{} Row# {}: {}'.format(ws.title, row_count, "\n\t".join(errors)))
            else:
                logger.error('{} Row# {}: {}'.format(ws.title, row_count, "\n\t".join(errors)))
        except Exception as e:
            logger.error('{} Row# {}: {}'.format(ws.title, row_count, e))
        finally:
            row_count += 1


def create_trap(site_visit, row_data):
    # expect row_data to be by col_letter
    model = Trap
    mapping = {
        'A': {
            'field': 'site_visit',
            'map': lambda v, r: site_visit,
        },
        'C': {
            'field': 'trapline_ID',
            'map': lambda v, r: to_string(v),
        },
        'D': {
            'field': 'trap_type',
            'map': lambda v, r: to_lookup_raise(get_field(model, 'trap_type'), v),
        },
        'E': {
            'field': 'open_date',
            'map': lambda v, r: to_date_raise(v),
        },
        'F': {
            'field': 'close_date',
            'map': lambda v, r: to_date_raise(v),
        },
        'G': {
            'field': 'datum',
            'map': lambda x, r: to_model_choice(DATUM_CHOICES, x) if x else None
        },
        'H': {
            'field': 'start_latitude',
            'map': lambda v, r: to_float_raise(only_digit(v)),
        },
        'I': {
            'field': 'start_longitude',
            'map': lambda v, r: to_float_raise(only_digit(v)),
        },
        'J': {
            'field': 'stop_latitude',
            'map': lambda v, r: to_float_raise(only_digit(v)),
        },
        'K': {
            'field': 'stop_longitude',
            'map': lambda v, r: to_float_raise(only_digit(v)),
        },
        'L': {
            'field': 'accuracy',
            'map': lambda v, r: to_float_raise(only_digit(v)),
        },
        'M': {
            'field': 'traps_number',
            'map': lambda v, r: to_integer_raise(only_digit(v)),
        },
        'N': {
            'field': 'comments',
            'map': lambda v, r: to_string(v),
        },
    }
    return create_model(model, row_data, mapping)


def load_animal_observations(ws):
    model = AnimalObservation
    global row_count
    table_reader = TableData(ws)
    row_count = 2
    site_visit_pks = []
    for row_data in list(table_reader.rows_by_col_letter_it()):
        try:
            # get site visit
            site_visit_data = {
                'Visit Name': row_data.get('A'),
                'Site Code': row_data.get('B'),
            }
            site_visit, created, errors = update_or_create_site_visit(site_visit_data)
            if not errors:
                # delete all records
                if site_visit.pk not in site_visit_pks:
                    model.objects.filter(site_visit=site_visit).delete()
                    site_visit_pks.append(site_visit.pk)
                obj, created, errors = create_animal_observation(site_visit, row_data)
                if errors:
                    logger.error('{} Row# {}: {}'.format(ws.title, row_count, "\n\t".join(errors)))
            else:
                logger.error('{} Row# {}: {}'.format(ws.title, row_count, "\n\t".join(errors)))
        except Exception as e:
            logger.error('{} Row# {}: {}'.format(ws.title, row_count, e))
        finally:
            row_count += 1


def create_animal_observation(site_visit, row_data):
    # expect row_data to be by col_letter
    model = AnimalObservation
    mapping = {
        'A': {
            'field': 'site_visit',
            'map': lambda v, r: site_visit,
        },
        'C': {
            'field': 'collector',
            'map': lambda v, r: to_string(v),
        },
        'D': {
            'field': 'date',
            'map': lambda v, r: to_date_raise(v),
        },
        'E': {
            'field': 'trap_no',
            'map': lambda v, r: to_string(v),
        },
        'F': {
            'field': 'trap_type',
            'map': lambda v, r: to_lookup_raise(get_field(model, 'trap_type'), v),
        },
        'G': {
            'field': 'capture_type',
            'map': lambda v, r: to_lookup_raise(get_field(model, 'capture_type'), v),
        },
        'H': {
            'field': 'species',
            'map': lambda v, r: get_or_create_species_observation(v, site_visit, r),
        },
        'K': {
            'field': 'sex',
            'map': lambda v, r: to_lookup_raise(get_field(model, 'sex'), v),
        },
        'L': {
            'field': 'microchip_id',
            'map': lambda v, r: to_string(v),
        },
        'M': {
            'field': 'tissue_number',
            'map': lambda v, r: to_string(v),
        },
        'N': {
            'field': 'tissue_type',
            'map': lambda v, r: to_string(v),
        },
        'O': {
            'field': 'fate',
            'map': lambda v, r: to_string(v),
        },
        'P': {
            'field': 'gross_weight',
            'map': lambda v, r: to_float_raise(only_digit(v))
        },
        'Q': {
            'field': 'bag_weight',
            'map': lambda v, r: to_float_raise(only_digit(v))
        },
        'R': {
            'field': 'net_weight',
            'map': lambda v, r: to_float_raise(only_digit(v))
        },
        'S': {
            'field': 'age',
            'map': lambda v, r: to_lookup_raise(get_field(model, 'age'), v),
        },
        'T': {
            'field': 'head_length',
            'map': lambda v, r: to_float_raise(only_digit(v))
        },
        'U': {
            'field': 'pes_length',
            'map': lambda v, r: to_float_raise(only_digit(v))
        },
        'V': {
            'field': 'reproductive_condition',
            'map': lambda v, r: to_string(v)
        },
        'W': {
            'field': 'pouch',
            'map': lambda v, r: to_string(v)
        },
        'X': {
            'field': 'test_length',
            'map': lambda v, r: to_float_raise(only_digit(v))
        },
        'Y': {
            'field': 'test_width',
            'map': lambda v, r: to_float_raise(only_digit(v))
        },
        'Z': {
            'field': 'svl',
            'map': lambda v, r: to_float_raise(only_digit(v))
        },
        'AA': {
            'field': 'tail_length',
            'map': lambda v, r: to_float_raise(only_digit(v))
        },
        'AB': {
            'field': 'tail_condition',
            'map': lambda v, r: to_string(v)
        },
        'AC': {
            'field': 'comments',
            'map': lambda v, r: to_string(v)
        },
    }
    return create_model(model, row_data, mapping)


def load_opportunistic_observations(ws):
    global row_count
    table_reader = TableData(ws)
    row_count = 2
    for row_data in list(table_reader.rows_by_col_header_it()):
        try:
            obj, created, errors = create_opportunistic_observation(row_data)
            if errors:
                logger.error('{} Row# {}: {}'.format(ws.title, row_count, "\n\t".join(errors)))
        except Exception as e:
            logger.error('{} Row# {}: {}'.format(ws.title, row_count, e))
        finally:
            row_count += 1


def create_opportunistic_observation(row_data):
    model = OpportunisticObservation
    mapping = {
        'Date': {
            'field': 'date',
            'map': lambda v, r: to_date_raise(v)
        },
        'Observer': {
            'field': 'observer',
            'map': lambda v, r: to_string(v)
        },
        'Species': {
            'field': 'species',
            'map': lambda v, r: get_or_create_species_observation(v, None, r)
        },
        'Location': {
            'field': 'location',
            'map': lambda v, r: to_lookup_raise(get_field(model, 'location'), v)
        },
        'Observation Type': {
            'field': 'observation_type',
            'map': lambda v, r: to_lookup_raise(get_field(model, 'observation_type'), v)
        },
        'Datum': {
            'field': 'datum',
            'map': lambda x, r: to_model_choice(DATUM_CHOICES, x) if x else None
        },
        'Latitude': {
            'field': 'latitude',
            'map': lambda v, r: to_float_raise(only_digit(v)),
        },
        'Longitude': {
            'field': 'longitude',
            'map': lambda v, r: to_float_raise(only_digit(v))
        },
        'Accuracy': {
            'field': 'accuracy',
            # turn '50m' into 50.0
            'map': lambda v, r: to_float_raise(only_digit(v))
        },
        'Comments': {
            'field': 'comments',
            'map': lambda v, r: to_string(v)
        }
    }
    return create_model(model, row_data, mapping)


def load_birds_observations(ws):
    global row_count
    table_reader = TableData(ws)
    row_count = 2
    for row_data in list(table_reader.rows_by_col_header_it()):
        try:
            obj, created, errors = create_bird_observation(row_data)
>>>>>>> 1889fe7c
            if errors:
                logger.error('{} Row# {}: {}'.format(ws.title, row_count, "\n\t".join(errors)))
        except Exception as e:
            logger.error('{} Row# {}: {}'.format(ws.title, row_count, e))
        finally:
            row_count += 1


<<<<<<< HEAD
=======
def create_bird_observation(row_data):
    model = OpportunisticObservation
    mapping = {
        'Date': {
            'field': 'date',
            'map': lambda v, r: to_date_raise(v)
        },
        'Collector': {
            'field': 'observer',
            'map': lambda v, r: to_string(v)
        },
        'Species': {
            'field': 'species',
            'map': lambda v, r: get_or_create_species_observation(v, None, r)
        },
        'Location': {
            'field': 'location',
            'map': lambda v, r: to_lookup_raise(get_field(model, 'location'), v)
        },
        'Veg': {  # use this column to generate the observation_type='Bird'
            'field': 'observation_type',
            'map': lambda v, r: to_lookup_raise(get_field(model, 'observation_type'), 'Bird')
        },
        'Datum': {
            'field': 'datum',
            'map': lambda x, r: to_model_choice(DATUM_CHOICES, x) if x else None
        },
        'Lat': {
            'field': 'latitude',
            'map': lambda v, r: to_float_raise(only_digit(v)),
        },
        'Long': {
            'field': 'longitude',
            'map': lambda v, r: to_float_raise(only_digit(v))
        },
        'Accuracy': {
            'field': 'accuracy',
            # turn '50m' into 50.0
            'map': lambda v, r: to_float_raise(only_digit(v))
        },
        'Comments': {
            'field': 'comments',
            'map': lambda v, r: to_string(v)
        }
    }
    return create_model(model, row_data, mapping)


>>>>>>> 1889fe7c
def load_data(file_path=None):
    global current_ws
    if not file_path:
        file_path = path.join(path.dirname(__file__), 'data', DATA_FILE)
    logger.info('Load workbook {}'.format(file_path))
    wb = load_workbook(file_path)
    sheets = wb.get_sheet_names()
    logger.info('Load workbook done')

<<<<<<< HEAD
    logger.info('Sites worksheet')
    current_ws = 'Sites'
    load_sites(wb.get_sheet_by_name(current_ws))

    logger.info('Visit worksheet')
    current_ws = 'Visit'
    load_visits(wb.get_sheet_by_name(current_ws))

    logger.info('Site Characteristics')
    current_ws = 'Site Characteristics'
    load_site_characteristics(wb.get_sheet_by_name(current_ws))

    logger.info('Stratum Species')
    current_ws = 'Stratum Species'
    load_stratum_species(wb.get_sheet_by_name(current_ws))

    logger.info('Vegetation')
=======
    current_ws = 'Sites'
    if current_ws in sheets:
        logger.info('Load ' + current_ws + '  worksheet')
        load_sites(wb.get_sheet_by_name(current_ws))
    else:
        logger.warning("No '" + current_ws + "' datasheet.")

    current_ws = 'Visit'
    if current_ws in sheets:
        logger.info('Load ' + current_ws + '  worksheet')
        load_visits(wb.get_sheet_by_name(current_ws))
    else:
        logger.warning("No '" + current_ws + "' datasheet.")

    current_ws = 'Site Characteristics'
    if current_ws in sheets:
        logger.info('Load ' + current_ws + '  worksheet')
        load_site_characteristics(wb.get_sheet_by_name(current_ws))
    else:
        logger.warning("No '" + current_ws + "' datasheet.")

    current_ws = 'Stratum Species'
    if current_ws in sheets:
        logger.info('Load ' + current_ws + '  worksheet')
        load_stratum_species(wb.get_sheet_by_name(current_ws))
    else:
        logger.warning("No '" + current_ws + "' datasheet.")

>>>>>>> 1889fe7c
    current_ws = 'Vegetation'
    if current_ws in sheets:
        logger.info('Load ' + current_ws + '  worksheet')
        load_vegetation(wb.get_sheet_by_name(current_ws))
    else:
        logger.warning("No '" + current_ws + "' datasheet.")

    current_ws = 'Stratum Summary'
    if current_ws in sheets:
        logger.info('Load ' + current_ws + '  worksheet')
        load_stratum_summary(wb.get_sheet_by_name(current_ws))
    else:
        logger.warning("No '" + current_ws + "' datasheet.")

    current_ws = 'Disturbance Indicators'
    if current_ws in sheets:
        logger.info('Load ' + current_ws + '  worksheet')
        load_disturbance_indicators(wb.get_sheet_by_name(current_ws))
    else:
        logger.warning("No '" + current_ws + "' datasheet.")

    current_ws = 'Plant Observation'
    if current_ws in sheets:
        logger.info('Load ' + current_ws + '  worksheet')
        load_plant_observation(wb.get_sheet_by_name(current_ws))
    else:
        logger.warning("No '" + current_ws + "' datasheet.")

    current_ws = 'Biodiversity Indicators'
    if current_ws in sheets:
        logger.info('Load ' + current_ws + '  worksheet')
        load_bio_indicator(wb.get_sheet_by_name(current_ws))
    else:
        logger.warning("No '" + current_ws + "' datasheet.")

    current_ws = 'Trap'
    if current_ws in sheets:
        logger.info('Load ' + current_ws + '  worksheet')
        load_trap(wb.get_sheet_by_name(current_ws))
    else:
        logger.warning("No '" + current_ws + "' datasheet.")

    current_ws = 'Animal Observations'
    if current_ws in sheets:
        logger.info('Load ' + current_ws + '  worksheet')
        load_animal_observations(wb.get_sheet_by_name(current_ws))
    else:
        logger.warning("No '" + current_ws + "' datasheet.")

    current_ws = 'Opportunistic Observations'
    if current_ws in sheets:
        logger.info('Load ' + current_ws + '  worksheet')
        load_opportunistic_observations(wb.get_sheet_by_name(current_ws))
    else:
        logger.warning("No '" + current_ws + "' datasheet.")

    current_ws = 'Birds'
    if current_ws in sheets:
        logger.info('Load ' + current_ws + '  worksheet')
        load_birds_observations(wb.get_sheet_by_name(current_ws))
    else:
        logger.warning("No '" + current_ws + "' datasheet.")

    current_ws = 'Stratum Summary'
    logger.info(current_ws)
    StratumSummary.objects.all().delete()
    load_stratum_summary(wb.get_sheet_by_name(current_ws))

    logger.info('Import Done')


def delete_data():
    # Deleting projects should cascade delete pretty much all the tables
    Project.objects.all().delete()
    # There are some tables without link to project
    OpportunisticObservation.objects.all().delete()
    SpeciesObservation.objects.all().delete()


def run(*args):
    """
    The method called by django-extension runscript
    """
    if 'fresh' in args:
        delete_data()
    file_path = None
    file_ = [arg.split('file=')[1] for arg in args if arg.startswith('file=')]
    if file_:
        file_path = file_[0]
    load_data(file_path=file_path)<|MERGE_RESOLUTION|>--- conflicted
+++ resolved
@@ -922,33 +922,6 @@
             row_count += 1
 
 
-<<<<<<< HEAD
-def update_or_create_stratum_summary(row_data):
-    model = StratumSpecies
-    vegetation_visit = update_or_create_vegetation_visit(row_data)[0]
-    mapping = {
-        'Site Code': {
-            'field': 'vegetation_visit',
-            'map': lambda v, r: vegetation_visit,
-        },
-        'Stratum': {
-            'field': 'stratum',
-            'map': lambda v, r: to_lookup_raise(get_field(model, 'stratum'), v),
-        },
-        'Growth Form': {
-            'field': 'growth_form',
-            'map': lambda v, r: to_string(v),
-        },
-        'Crown Cover   %': {
-            'field': 'crown_cover',
-            'map': lambda v, r: to_float_raise(only_digit(v)),
-        },
-        'Average Height (m)': {
-            'field': 'avg_height',
-            'map': lambda v, r: to_float_raise(only_digit(v)),
-        },
-        'Maximum Height    m': {
-=======
 def load_stratum_summary(ws):
     global row_count
     table_reader = TableData(ws)
@@ -1003,7 +976,6 @@
             'map': lambda v, r: to_float_raise(only_digit(v)),
         },
         'I': {
->>>>>>> 1889fe7c
             'field': 'max_height',
             'map': lambda v, r: to_float_raise(only_digit(v)),
         },
@@ -1011,16 +983,6 @@
     return update_or_create_model(model, row_data, mapping)
 
 
-<<<<<<< HEAD
-def load_stratum_summary(ws):
-    global row_count
-    table_reader = TableData(ws)
-    row_count = 2
-    for row_data in list(table_reader.rows_by_col_header()):
-        try:
-            # get site visit
-            obj, created, errors = update_or_create_stratum_summary(row_data)
-=======
 def load_disturbance_indicators(ws):
     global row_count
     table_reader = TableData(ws)
@@ -1589,7 +1551,6 @@
     for row_data in list(table_reader.rows_by_col_header_it()):
         try:
             obj, created, errors = create_bird_observation(row_data)
->>>>>>> 1889fe7c
             if errors:
                 logger.error('{} Row# {}: {}'.format(ws.title, row_count, "\n\t".join(errors)))
         except Exception as e:
@@ -1598,8 +1559,6 @@
             row_count += 1
 
 
-<<<<<<< HEAD
-=======
 def create_bird_observation(row_data):
     model = OpportunisticObservation
     mapping = {
@@ -1648,7 +1607,6 @@
     return create_model(model, row_data, mapping)
 
 
->>>>>>> 1889fe7c
 def load_data(file_path=None):
     global current_ws
     if not file_path:
@@ -1658,25 +1616,6 @@
     sheets = wb.get_sheet_names()
     logger.info('Load workbook done')
 
-<<<<<<< HEAD
-    logger.info('Sites worksheet')
-    current_ws = 'Sites'
-    load_sites(wb.get_sheet_by_name(current_ws))
-
-    logger.info('Visit worksheet')
-    current_ws = 'Visit'
-    load_visits(wb.get_sheet_by_name(current_ws))
-
-    logger.info('Site Characteristics')
-    current_ws = 'Site Characteristics'
-    load_site_characteristics(wb.get_sheet_by_name(current_ws))
-
-    logger.info('Stratum Species')
-    current_ws = 'Stratum Species'
-    load_stratum_species(wb.get_sheet_by_name(current_ws))
-
-    logger.info('Vegetation')
-=======
     current_ws = 'Sites'
     if current_ws in sheets:
         logger.info('Load ' + current_ws + '  worksheet')
@@ -1705,7 +1644,6 @@
     else:
         logger.warning("No '" + current_ws + "' datasheet.")
 
->>>>>>> 1889fe7c
     current_ws = 'Vegetation'
     if current_ws in sheets:
         logger.info('Load ' + current_ws + '  worksheet')
@@ -1768,11 +1706,6 @@
         load_birds_observations(wb.get_sheet_by_name(current_ws))
     else:
         logger.warning("No '" + current_ws + "' datasheet.")
-
-    current_ws = 'Stratum Summary'
-    logger.info(current_ws)
-    StratumSummary.objects.all().delete()
-    load_stratum_summary(wb.get_sheet_by_name(current_ws))
 
     logger.info('Import Done')
 
