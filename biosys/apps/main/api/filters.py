import json
import logging

from django.contrib.auth import get_user_model
from django_filters import rest_framework as filters, constants
from django.utils import six

from main import models

logger = logging.getLogger(__name__)


class JSONFilter(filters.CharFilter):
    """
    A filter that json decode the lookup value before passing it to the queryset filter.
    Typical use for a JSONField with contains lookup
    """
    def filter(self, qs, value):
        if value in constants.EMPTY_VALUES:
            return qs
        # value should be a valid json string
        try:
            if isinstance(value, six.string_types):
                # replace single quote by double quote
                value = value.replace('\'', '\"')
                value = json.loads(value)
            qs = super(JSONFilter, self).filter(qs, value)
        except Exception as e:
            logger.error("Error while filtering {field}__{lookup} with value: {value}. {e}".format(
                field=self.field_name,
                lookup=self.lookup_expr,
                value=value,
                e=e
            ))
        return qs


class UserFilterSet(filters.FilterSet):
<<<<<<< HEAD
    project_id = filters.NumberFilter(field_name='project', method='filter_project_custodians')
=======
    project__id = filters.CharFilter(name='project', method='filter_project_id_custodians')
    project__name = filters.CharFilter(name='project', method='filter_project_name_custodians')
    project__code = filters.CharFilter(name='project', method='filter_project_code_custodians')
>>>>>>> 3c12ad84

    @staticmethod
    def filter_project_id_custodians(queryset, name, project_ids):
        if not isinstance(project_ids, list):
            project_ids = [project_ids]
        return queryset.filter(project__in=project_ids)

    @staticmethod
    def filter_project_name_custodians(queryset, name, project_name):
        project_ids = list(models.Project.objects.filter(name=project_name).values_list('id', flat=True))
        return UserFilterSet.filter_project_id_custodians(queryset, name, project_ids)

    @staticmethod
    def filter_project_code_custodians(queryset, name, project_code):
        project_ids = list(models.Project.objects.filter(code=project_code).values_list('id', flat=True))
        return UserFilterSet.filter_project_id_custodians(queryset, name, project_ids)

    class Meta:
        model = get_user_model()
        fields = {
            'id': ['exact', 'in'],
            'username': ['exact', 'icontains'],
            'first_name': ['exact', 'icontains'],
            'last_name': ['exact', 'icontains'],
            'email': ['exact', 'icontains'],
        }


class DatasetFilterSet(filters.FilterSet):
    class Meta:
        model = models.Dataset
        fields = {
            'id': ['exact', 'in'],
            'name': ['exact'],
            'code': ['exact'],
            'type': ['exact'],
            'project': ['exact'],
            'project__id': ['exact', 'in'],
            'project__name': ['exact'],
            'project__code': ['exact'],
            'record__species_name': ['iexact'],
            'record__name_id': ['exact'],
            'record__datetime': ['exact', 'gt', 'lt', 'gte', 'lte']
        }


class RecordFilterSet(filters.FilterSet):
    data__contains = JSONFilter(field_name='data', lookup_expr='contains', distinct=True)
    data__has_key = filters.CharFilter(field_name='data', lookup_expr='has_key', distinct=True)

    class Meta:
        model = models.Record
        fields = {
            'id': ['exact', 'in'],
            'dataset__id': ['exact', 'in'],
            'dataset__name': ['exact'],
            'dataset__project__id': ['exact', 'in'],
            'dataset__project__name': ['exact'],
            'datetime': ['exact', 'gt', 'lt', 'gte', 'lte'],
            'species_name': ['iexact'],
            'name_id': ['exact', 'in'],
            'created': ['exact', 'gt', 'lt', 'gte', 'lte'],
            'last_modified': ['exact', 'gt', 'lt', 'gte', 'lte'],
            'published': ['exact'],
            'consumed': ['exact'],
            'site': ['exact'],
            'site__id': ['exact', 'in'],
            'site__code': ['exact'],
            'site__name': ['exact'],
            'client_id': ['exact', 'in']
        }


class MediaFilterSet(filters.FilterSet):
    class Meta:
        model = models.Media
        fields = {
            'id': ['exact', 'in'],
            'record': ['exact', 'in'],
            'record__id': ['exact', 'in'],
            'record__species_name': ['exact'],
            'record__dataset__id': ['exact', 'in'],
            'record__dataset__name': ['exact'],
            'record__dataset__code': ['exact'],
            'record__dataset__project__id': ['exact', 'in'],
            'record__dataset__project__name': ['exact'],
            'record__dataset__project__code': ['exact'],
        }<|MERGE_RESOLUTION|>--- conflicted
+++ resolved
@@ -1,6 +1,3 @@
-import json
-import logging
-
 from django.contrib.auth import get_user_model
 from django_filters import rest_framework as filters, constants
 from django.utils import six
@@ -36,13 +33,9 @@
 
 
 class UserFilterSet(filters.FilterSet):
-<<<<<<< HEAD
-    project_id = filters.NumberFilter(field_name='project', method='filter_project_custodians')
-=======
     project__id = filters.CharFilter(name='project', method='filter_project_id_custodians')
     project__name = filters.CharFilter(name='project', method='filter_project_name_custodians')
     project__code = filters.CharFilter(name='project', method='filter_project_code_custodians')
->>>>>>> 3c12ad84
 
     @staticmethod
     def filter_project_id_custodians(queryset, name, project_ids):
